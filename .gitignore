node_modules
dist
.env
<<<<<<< HEAD
logs
package-lock.json
=======
logs
>>>>>>> d68dff49
<|MERGE_RESOLUTION|>--- conflicted
+++ resolved
@@ -1,9 +1,5 @@
 node_modules
 dist
 .env
-<<<<<<< HEAD
 logs
-package-lock.json
-=======
-logs
->>>>>>> d68dff49
+package-lock.json
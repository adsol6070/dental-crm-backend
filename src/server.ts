import logger from "./utils/logger";
import { connectDatabase } from "./config/database";
import { setupScheduledJobs } from "./jobs";
import app from "./app";
import { config } from "./config/environment";
import { setupGlobalErrorHandlers } from "./utils/globalErrorHandlers";

setupGlobalErrorHandlers();

const startServer = async (): Promise<void> => {
  try {
    // Connect to database
    await connectDatabase();

    // Setup scheduled tasks
    setupScheduledJobs();

    // Start the server
<<<<<<< HEAD
    const server = app.listen(config.port, '127.0.0.1', () => {
=======
    const server = app.listen(config.port, "127.0.0.1", () => {
>>>>>>> 5148b00b
      logger.info(`🚀 Server running on port ${config.port}`);
      logger.info(`📝 Environment: ${config.nodeEnv}`);
      logger.info(`🔗 Health check: http://localhost:${config.port}/health`);
      logger.info(`🔗 API Documentation: http://localhost:${config.port}/`);
    });

    // Handle server errors
    server.on("error", (error: any) => {
      if (error.code === "EADDRINUSE") {
        logger.error(`❌ Port ${config.port} is already in use`);
      } else {
        logger.error("❌ Server error:", error);
      }
      process.exit(1);
    });

    // Handle graceful shutdown signals
    const gracefulShutdown = async (signal: string) => {
      logger.info(`${signal} received. Starting graceful shutdown...`);

      server.close(async (err) => {
        if (err) {
          logger.error("❌ Error closing server:", err);
          process.exit(1);
        }

        try {
          // Close database connection
          const mongoose = await import("mongoose");
          await mongoose.connection.close();
          logger.info("✅ Database connection closed");
          process.exit(0);
        } catch (error) {
          logger.error("❌ Error during graceful shutdown:", error);
          process.exit(1);
        }
      });
    };

    process.on("SIGTERM", () => gracefulShutdown("SIGTERM"));
    process.on("SIGINT", () => gracefulShutdown("SIGINT"));
  } catch (error) {
    logger.error("❌ Failed to start server:", error);
    process.exit(1);
  }
};

// Start the application
if (require.main === module) {
  startServer().catch((error) => {
    logger.error("❌ Unhandled error during server startup:", error);
    process.exit(1);
  });
}<|MERGE_RESOLUTION|>--- conflicted
+++ resolved
@@ -16,11 +16,7 @@
     setupScheduledJobs();
 
     // Start the server
-<<<<<<< HEAD
-    const server = app.listen(config.port, '127.0.0.1', () => {
-=======
     const server = app.listen(config.port, "127.0.0.1", () => {
->>>>>>> 5148b00b
       logger.info(`🚀 Server running on port ${config.port}`);
       logger.info(`📝 Environment: ${config.nodeEnv}`);
       logger.info(`🔗 Health check: http://localhost:${config.port}/health`);
